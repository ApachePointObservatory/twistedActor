from __future__ import division, absolute_import
"""Contains objects for managing multiple commands at once.
"""
from bisect import insort_left

from RO.Comm.TwistedTimer import Timer

from .command import UserCmd

__all__ = ["LinkCommands", "CommandQueue"]

class LinkCommands(object):
    """Link commands such that completion of the main command depends on one or more sub-commands

    The main command is done when all sub-commands are done; the main command finishes
    successfully only if all sub-commands finish successfully.

    @note: To use, simply construct this object; you need not keep a reference to the resulting instance.

    @note: if early termination behavior is required it can easily be added as follows:
    - add an alternate callback function that fails early;
        note that on early failure it must remove the callback on any sub-commands that are not finished
        (or fail the sub-commands, but that is probably too drastic)
    - add a failEarly argument to __init__ and have it assign the alternate callback
    """
    def __init__(self, mainCmd, subCmdList):
        """Link a main command to a collection of sub-commands

        @param[in] mainCmd: the main command, a BaseCmd
        @param[in] subCmdList: a collection of sub-commands, each a BaseCmd
        """
        if hasattr(mainCmd, 'isLinked'):
            raise RuntimeError("Cannont link main command %s, it is already linked elsewhere!"%str(mainCmd))
        self.mainCmd = mainCmd
        self.mainCmd.isLinked = True
        self.subCmdList = subCmdList
        for subCmd in self.subCmdList:
            if not subCmd.isDone:
                subCmd.addCallback(self.subCmdCallback)

        # call right away in case all sub-commands are already done
        self.subCmdCallback()

    def subCmdCallback(self, dumCmd=None):
        """Callback to be added to each device cmd

        @param[in] dumCmd: sub-command issuing the callback (ignored)
        """
        if not all(subCmd.isDone for subCmd in self.subCmdList):
            # not all device commands have terminated so keep waiting
            return

        failedCmds = ["%s: %s" % (subCmd.cmdStr, subCmd.textMsg) for subCmd in self.subCmdList if subCmd.didFail]
        if failedCmds:
            # at least one device command failed, fail the user command and say why
            state = self.mainCmd.Failed
            summaryStr = "; ".join(failedCmds)
            textMsg = "Sub-command(s) failed: %s" % (summaryStr,)
        else:
            # all device commands terminated successfully
            # set user command to done
            state = self.mainCmd.Done
            textMsg = ""
        self.mainCmd.setState(state, textMsg = textMsg)


class QueuedCommand(object):
    # state constants
    Done = "done"
    Cancelled = "cancelled" # including superseded
    Failed = "failed"
    Ready = "ready"
    Running = "running"
    Cancelling = "cancelling"
    Failing = "failing"
    def __init__(self, cmd, priority, callFunc):
        """The type of object queued in the CommandQueue.

            @param[in] cmd: a twistedActor BaseCmd with a cmdVerb attribute
            @param[in] priority: an integer, or CommandQueue.Immediate
            @param[in] callFunc: function to call when cmd is exectued,
                receives cmd as an argument
        """
        if not hasattr(cmd, 'cmdVerb'):
            raise RuntimeError('QueuedCommand must have a cmdVerb')
        if not callable(callFunc):
            raise RuntimeError('QueuedCommand must receive a callable function')

        if priority != CommandQueue.Immediate:
            try:
                priority = int(priority)
            except:
                raise RuntimeError("priority=%r; must be an integer or QueuedCommand.Immediate" % (priority,))
        self.cmd = cmd
        self.priority = priority
        self.callFunc = callFunc

    def setState(self, newState, textMsg="", hubMsg=""):
        """Set state of command; see twistedActor.BaseCmd.setState for details
        """
        # print "%r.setState(newState=%r, textMsg=%r, hubMsg=%r)" % (self, newState, textMsg, hubMsg)
        return self.cmd.setState(newState, textMsg, hubMsg)

    def setRunning(self):
        """Set the command state to Running, and execute associated code
        """
        self.cmd.setState(self.cmd.Running)
        # print "%s.setRunning(); self.cmd=%r" % (self, self.cmd)
        self.callFunc(self.cmd)

    @property
    def cmdVerb(self):
        return self.cmd.cmdVerb

    @property
    def cmdStr(self):
        return self.cmd.cmdStr

    @property
    def didFail(self):
        """Command failed or was cancelled
        """
        return self.cmd.didFail

    @property
    def isActive(self):
        """Command is running, canceling or failing
        """
        return self.cmd.isActive

    @property
    def isDone(self):
        """Command is done (whether successfully or not)
        """
        return self.cmd.isDone

    @property
    def state(self):
        """The state of the command, as a string which is one of the state constants, e.g. self.Done
        """
        return self.cmd.state

    # overridden methods mainly for sorting purposes
    def __lt__(self, other):
        if (self.priority == CommandQueue.Immediate) and (other.priority != CommandQueue.Immediate):
            return False
        elif (self.priority != CommandQueue.Immediate) and (other.priority == CommandQueue.Immediate):
            return True
        else:
            return self.priority < other.priority

    def __gt__(self, other):
        if self.priority == other.priority:
            return False
        else:
            return not (self < other)

    def __eq__(self, other):
        return self.priority == other.priority

    def __ne__(self, other):
        return not (self == other)

    def __le__(self, other):
        return (self == other) or (self < other)

    def __ge__(self, other):
        return (self == other) or (self > other)

    def __str__(self):
        return "%s(cmdVerb=%r)" % (type(self).__name__, self.cmdVerb)

    def __repr__(self):
        return "%s(cmd=%r)" % (type(self).__name__, self.cmd)


class CommandQueue(object):
    """A command queue.  Default behavior is to queue all commands and
    execute them one at a time in order of priority.  Equal priority commands are
    executed in the order received.  Special rules may be defined for handling special cases
    of command collisions.
    """
    Immediate = 'immediate'
    CancelNew = 'cancelnew'
    CancelQueued = 'cancelqueued'
    KillRunning = 'killrunning'
    _AddActions = frozenset((CancelNew, CancelQueued, KillRunning))
    def __init__(self, killFunc, priorityDict):
        """ This is an object which keeps track of commands and smartly handles
            command collisions based on rules chosen by you.

            @ param[in] killFunc: a function to call when a running command needs to be
                killed.  Accepts 1 parameter, the command to be canceled.  This function
                must eventually ensure that the running command is canceled safely
                allowing for the next queued command to go.
            @ a dictionary keyed by cmdVerb, with integer values or Immediate
        """
        self.cmdQueue = []
        dumCmd = UserCmd()
        dumCmd.setState(dumCmd.Done)
        dumCmd.cmdVerb = 'dummy'
        self.currExeCmd = QueuedCommand(dumCmd, 0, lambda cmdVar: None)
        self.killFunc = killFunc
        self.priorityDict = priorityDict
        self.ruleDict = {}
        self.queueTimer = Timer()

    def __getitem__(self, ind):
        return self.cmdQueue[ind]

    def __len__(self):
        return len(self.cmdQueue)

    def addRule(self, action, newCmds, queuedCmds):
        """Add special case rules for collisions.

        @param[in] action: one of CancelNew, CancelQueued, KillRunning
        @param[in] newCmds: a list of incoming commands to which this rule applies
        @param[in] queuedCmds: a list of the commands (queued or running) to which this rule applies
        """
        for cmdName in newCmds + queuedCmds:
            if cmdName not in self.priorityDict:
                raise RuntimeError('Cannot add rule to unrecognized command: %s' % (cmdName,))
        if action not in self._AddActions:
            raise RuntimeError("Rule action=%r must be one of %s" % (action, sorted(self._AddActions)))
        for nc in newCmds:
            if not nc in self.ruleDict:
                self.ruleDict[nc] = {}
            for qc in queuedCmds:
                if qc in self.ruleDict[nc]:
                    raise RuntimeError(
                        'Cannot set rule=%r for new command=%s vs. queued command=%s: already set to %s' % \
                        (action, nc, qc, self.ruleDict[nc][qc])
                    )
                self.ruleDict[nc][qc] = action

    def getRule(self, newCmd, queuedCmd):
        """Get the rule for a specific new command vs. a specific queued command
        """
        if (newCmd in self.ruleDict) and (queuedCmd in self.ruleDict[newCmd]):
            return self.ruleDict[newCmd][queuedCmd]
        else:
            return None

    def addCmd(self, cmd, callFunc):
        """ Add a command to the queue.

            @param[in] cmd: a twistedActor command object
            @param[in] callFunc: code to be called when this command is
              (eventually) ready to be run
        """
        if cmd.cmdVerb not in self.priorityDict:
            raise RuntimeError('Cannot queue unrecognized command: %s' % (cmd.cmdVerb,))

        # print "Queue. Incoming: %r, on queue: " %cmd, [q.cmd for q in self.cmdQueue]
        toQueue = QueuedCommand(
            cmd = cmd,
            priority = self.priorityDict[cmd.cmdVerb],
            callFunc = callFunc
        )

#         if self.currExeCmd.cmd.isActive and (self.currExeCmd.priority == CommandQueue.Immediate):
#             # queue is locked until the immediate priority command is finished
#             toQueue.cmd.setState(
#                 toQueue.cmd.Cancelled,
#                 'Cancelled by a currently executing command %s' % (self.currExeCmd.cmd.cmdVerb)
#             )
#             return

        toQueue.cmd.addCallback(self.scheduleRunQueue)

        if toQueue.priority == CommandQueue.Immediate:
            # clear the cmdQueue
            ditchTheseCmds = [q.cmd for q in self.cmdQueue] # will be canceled
            for sadCmd in ditchTheseCmds:
                if not sadCmd.isDone:
                    sadCmd.setState(sadCmd.Cancelled, "Cancelled on queue by immediate priority command: %r" %cmd)
            if not self.currExeCmd.cmd.isDone:
                self.killFunc(self.currExeCmd.cmd)
        else:
            for cmdOnStack in self.cmdQueue[:]: # looping through queue from highest to lowest priority
                if cmdOnStack < toQueue or cmdOnStack.isDone:
                    # command is lower priority or done; don't worry about it
                    break

                action = self.getRule(toQueue.cmd.cmdVerb, cmdOnStack.cmd.cmdVerb)
                if action and action==self.CancelNew:
                    # cancel the incoming command before ever running
                    # never reaches the queue
                    toQueue.cmd.setState(
                        toQueue.cmd.Cancelled,
                        'Cancelled by a preceeding command in the queue %s' % (cmdOnStack.cmd.cmdVerb)
                    )
                    return
                elif action and action in (self.CancelQueued, self.KillRunning):
                    # cancel this command
                    # note the command will automatically remove itself from the queue
                    cmdOnStack.cmd.setState(
                        cmdOnStack.cmd.Cancelled,
                        'Cancelled by a new command added to the queue %s' % (toQueue.cmd.cmdVerb)
                    )

<<<<<<< HEAD
            # finially check if this incoming command should kill an executing command
=======
            # finally check if this incomming command should kill an executing command
>>>>>>> 28cb1940
            action = self.getRule(toQueue.cmd.cmdVerb, self.currExeCmd.cmd.cmdVerb)
            if action and action == self.KillRunning and not self.currExeCmd.cmd.isDone:
                self.killFunc(self.currExeCmd.cmd)
        insort_left(self.cmdQueue, toQueue) # inserts in sorted order
        self.scheduleRunQueue()

    def scheduleRunQueue(self, optCmd=None):
        """Run the queue on a zero second timer
        """
        # self.runQueue(optCmd)
        self.queueTimer.start(0., self.runQueue, optCmd)

    def runQueue(self, optCmd=None):
        """ Manage Executing commands

        @param[in] optCmd: a BaseCommand, to be used incase of callback
        """
        if optCmd != None:
            if not optCmd.isDone:
                return
        # prune the queue, throw out done commands
        self.cmdQueue = [qc for qc in self.cmdQueue[:] if (not qc.cmd.isDone)]
        if len(self.cmdQueue) == 0:
            # the command queue is empty, nothing to run
            pass
        elif self.currExeCmd.cmd.isDone:
            # begin the next command on the queue
            self.currExeCmd = self.cmdQueue.pop(-1)
            self.currExeCmd.setRunning()
        elif self.currExeCmd.cmd.state == self.currExeCmd.cmd.Cancelling:
            # leave it alone
            pass
        elif self.getRule(self.cmdQueue[0].cmd.cmdVerb, self.currExeCmd.cmd.cmdVerb):
            action = self.getRule(self.cmdQueue[0].cmd.cmdVerb, self.currExeCmd.cmd.cmdVerb)
            # a rule exists for this collision, check if it's a kill order
            if action == self.KillRunning:
                self.killFunc(self.currExeCmd.cmd)
            elif action == self.CancelNew:
                currCmdVerb = self.currExeCmd.cmd.cmdVerb
                qCmdVerb = self.cmdQueue[0].cmd.cmdVerb
                self.cmdQueue[0].cmd.setState(
                    self.cmdQueue[0].cmd.Cancelled,
                    '%s cancelled by currently executing command: %s' \
                        % (qCmdVerb, currCmdVerb)
                )
        else:
            # command is currently active and should remain that way
            pass<|MERGE_RESOLUTION|>--- conflicted
+++ resolved
@@ -300,11 +300,7 @@
                         'Cancelled by a new command added to the queue %s' % (toQueue.cmd.cmdVerb)
                     )
 
-<<<<<<< HEAD
             # finially check if this incoming command should kill an executing command
-=======
-            # finally check if this incomming command should kill an executing command
->>>>>>> 28cb1940
             action = self.getRule(toQueue.cmd.cmdVerb, self.currExeCmd.cmd.cmdVerb)
             if action and action == self.KillRunning and not self.currExeCmd.cmd.isDone:
                 self.killFunc(self.currExeCmd.cmd)
