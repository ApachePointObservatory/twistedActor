#!/usr/bin/env python
from .baseWrapper import BaseWrapper
from .baseActor import BaseActor

__all__ = ["DeviceWrapper"]

class DeviceWrapper(BaseWrapper):
    """A wrapper for a twistedActor.Device talking to a (likely fake) controller or controller wrapper
    
    This wrapper is responsible for starting and stopping a controller and device
    - It builds the device when the controller is listening
    - It stops both on close()
    
    Public attributes include:
    - controller: the controller the device talks to; an instance of BaseActor or RO.Comm.TwistedSocket.TCPServer;
        None if a controller wrapper was supplied and is not ready
    - controllerWrapper: a wrapper around the controller the device talks a;
        None if no controller wrapper specified
    - device: the wrapped device (None until ready)
    - readyDeferred: called when the controller and device are both ready
      (for tracking closure use the Deferred returned by the close method, or stateCallback).
    - server: controller server socket; None if controller is None
    
    Subclasses must override _makeDevice to construct the device as self.device
        (no need to set a state callback; that is done automatically).
    """
    def __init__(self,
        controller = None,
        controllerWrapper = None,
        stateCallback = None,
    ):
        """Construct a DeviceWrapper

        You must specify either controller or controllerWrapper but not both

        @param[in] controller: the controller the device talks to (a RO.Comm.TwistedSocket.TCPServer);
            it need not be listening yet, but must be trying to start listening.
        @param[in] controllerWrapper: a wrapper around the controller the device talks to (an ActorWrapper).
        @param[in] stateCallback: function to call when connection state of controller or device changes;
            receives one argument: this device wrapper

        @raise RuntimeError if you do not specify exactly one of controller or controllerWrapper
        
        Subclasses must override _makeDevice
        """
        BaseWrapper.__init__(self, stateCallback=stateCallback, callNow=False)
        if (controller is None) == (controllerWrapper is None):
            raise RuntimeError("You must specify exactly one of controller or controllerWrapper")
        self._isReady = False
        self.device = None # the wrapped device, once it's built
        self.connCmd = None # the connect device cmd
        self.disConnCmd = None # the disconnect device command
        self.controller = None
        self.server = None
        self.controllerWrapper = controllerWrapper
        if controllerWrapper is not None:
            self.controllerWrapper.addCallback(self._controllerWrapperStateChanged, callNow=True)
        else:
            self._setController(controller)
    
    def _makeDevice(self):
        """Override this method to construct the device
        """
        raise NotImplementedError()
    
    @property
    def port(self):
        """Return port of controller, if known, else None
        """
        return self.server.port
    
    @property
    def isReady(self):
        """Return True if the controller and device are running
        """
        self._isReady = self._isReady or \
<<<<<<< HEAD
            (self.server is not None and self.server.isReady and self.device is not None and self.device.conn.isConnected)
=======
            (self.server is not None and self.device is not None and self.connCmd is not None and self.server.isReady and self.device.conn.isConnected and self.connCmd.isDone)
>>>>>>> 3a888bec
        return self._isReady
    
    @property
    def isDone(self):
        """Return True if the device and controller are fully disconnected
        """
        if self.server is None:
            return self.controllerWrapper.didFail # wrapper failed, so controller will not be built
        else:
<<<<<<< HEAD
            return self.server.isDone and self.device is not None and self.device.conn.isDisconnected
=======
            return self.server.isDone and self.device.conn.isDisconnected and self.disConnCmd is not None and self.disConnCmd.isDone
>>>>>>> 3a888bec
    
    @property
    def isFailing(self):
        """Return True if there is a failure
        """
        if self.server is None:
            return self.controllerWrapper.didFail
        else:
            return self.server.didFail or (self.device is not None and self.device.conn.didFail)
    
    def _basicClose(self):
        """Close everything
        """
        self._isReady = False
        if self.controllerWrapper is not None:
            self.controllerWrapper.close()
        if self.server is not None:
            self.server.close()
        if self.device is not None:
            self.disConnCmd = self.device.disconnect().userCmd
            self.disConnCmd.addCallback(self._stateChanged)

    def _setController(self, controller):
        """Set self.controller and self.server and server state callbacks

        @param[in] controller: an instance of BaseActor or RO.Comm.TwistedSocket.TCPSocket
        """
        self.controller = controller
        if isinstance(controller, BaseActor):
            self.server = controller.server
        else:
            self.server = controller
        self.server.addStateCallback(self.serverStateChanged)
        self.serverStateChanged()
    
    def serverStateChanged(self, dumArg=None):
        """Called when the controller's server socket changes state
        """
        # print "%s.serverStateChanged; server=%s; state=%s" % (self, self.server, self.server.state)
        if self.server.isReady and not self.device:
            # print "%s._makeDevice()" % (self,)
            self._makeDevice()
            self.device.conn.addStateCallback(self._stateChanged)
            self.connCmd = self.device.connect().userCmd
            self.connCmd.addCallback(self._stateChanged)
        self._stateChanged()

    def _controllerWrapperStateChanged(self, dumArg=None):
        """Called when the controller wrapper state changed
        """
        # print "_controllerWrapperStateChanged; controllerWrapper=%s" % (self.controllerWrapper,)
        if self.controllerWrapper.isReady and not self.controller:
            self._setController(self.controllerWrapper.actor)
<|MERGE_RESOLUTION|>--- conflicted
+++ resolved
@@ -74,11 +74,9 @@
         """Return True if the controller and device are running
         """
         self._isReady = self._isReady or \
-<<<<<<< HEAD
-            (self.server is not None and self.server.isReady and self.device is not None and self.device.conn.isConnected)
-=======
-            (self.server is not None and self.device is not None and self.connCmd is not None and self.server.isReady and self.device.conn.isConnected and self.connCmd.isDone)
->>>>>>> 3a888bec
+            (self.server is not None and self.server.isReady \
+             and self.device is not None and self.device.conn.isConnected \
+             and self.connCmd is not None and self.connCmd.isDone)
         return self._isReady
     
     @property
@@ -88,11 +86,9 @@
         if self.server is None:
             return self.controllerWrapper.didFail # wrapper failed, so controller will not be built
         else:
-<<<<<<< HEAD
-            return self.server.isDone and self.device is not None and self.device.conn.isDisconnected
-=======
-            return self.server.isDone and self.device.conn.isDisconnected and self.disConnCmd is not None and self.disConnCmd.isDone
->>>>>>> 3a888bec
+            return self.server.isDone \
+                and self.device is not None and self.device.conn.isDisconnected \
+                and self.disConnCmd is not None and self.disConnCmd.isDone
     
     @property
     def isFailing(self):
